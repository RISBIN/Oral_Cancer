--- conflicted
+++ resolved
@@ -1,158 +1,78 @@
-<<<<<<< HEAD
-# Core Django
-Django==5.0.1
-django-environ==0.11.2
-python-decouple==3.8
-
-# Database
-psycopg2-binary==2.9.9
-dj-database-url==2.1.0
-
-# Supabase
-supabase==2.3.4
-postgrest==0.13.2
-
-# Machine Learning
-tensorflow==2.19.1
-keras==3.7.0
-numpy>=1.26.0
-Pillow==10.2.0
-opencv-python==4.9.0.80
-scikit-learn==1.4.0
-
-# Image Processing
-python-magic==0.4.27
-
-# PDF Generation
-reportlab==4.0.9
-weasyprint==60.2
-
-# Forms & Validation
-django-crispy-forms==2.1
-crispy-bootstrap5==2.0.0
-
-# Authentication
-django-allauth==0.61.1
-PyJWT==2.8.0
-
-# API & Serialization
-djangorestframework==3.14.0
-
-# Static Files & Storage
-whitenoise==6.6.0
-boto3==1.34.34
-
-# Utilities
-python-dateutil==2.8.2
-pytz==2024.1
-
-# Development
-django-debug-toolbar==4.3.0
-django-extensions==3.2.3
-
-# Testing
-pytest==8.0.0
-pytest-django==4.7.0
-factory-boy==3.3.0
-
-# Security
-django-cors-headers==4.3.1
-django-csp==3.8
-
-# Monitoring & Logging
-sentry-sdk==1.40.0
-
-# Charts & Visualization
-plotly==5.18.0
-pandas==2.2.0
-
-# Email
-django-ses==3.5.2
-
-# Celery (for async tasks)
-celery==5.3.6
-redis==5.0.1
-django-celery-beat==2.5.0
-
-# Environment
-python-dotenv==1.0.1
-=======
-# Core Django
-Django==4.2.11
-django-environ==0.11.2
-python-decouple==3.8
-
-# Database
-psycopg2-binary==2.9.9
-dj-database-url==2.1.0
-
-# Supabase
-supabase==2.3.4
-postgrest==0.13.2
-
-# Machine Learning - PyTorch
-torch==2.1.0
-torchvision==0.16.0
-timm==1.0.20
-numpy==1.24.3
-Pillow==10.2.0
-opencv-python==4.9.0.80
-scikit-learn==1.4.0
-
-# Image Processing
-python-magic==0.4.27
-
-# PDF Generation
-reportlab==4.0.9
-weasyprint==60.2
-
-# Forms & Validation
-django-crispy-forms==2.1
-crispy-bootstrap5==0.7
-
-# Authentication
-# django-allauth==0.63.3  # Removed - not used in project
-PyJWT==2.8.0
-
-# API & Serialization
-djangorestframework==3.14.0
-
-# Static Files & Storage
-whitenoise==6.6.0
-boto3==1.34.34
-
-# Utilities
-python-dateutil==2.8.2
-pytz==2024.1
-
-# Development
-django-debug-toolbar==4.3.0
-django-extensions==3.2.3
-
-# Testing
-pytest==8.0.0
-pytest-django==4.7.0
-factory-boy==3.3.0
-
-# Security
-django-cors-headers==4.3.1
-django-csp==3.8
-
-# Monitoring & Logging
-sentry-sdk==1.40.0
-
-# Charts & Visualization
-plotly==5.18.0
-pandas==2.2.0
-
-# Email
-django-ses==3.5.2
-
-# Celery (for async tasks)
-celery==5.3.6
-redis==5.0.1
-django-celery-beat==2.5.0
-
-# Environment
-python-dotenv==1.0.1
->>>>>>> fe57fcf6
+# Core Django
+Django==4.2.11
+django-environ==0.11.2
+python-decouple==3.8
+
+# Database
+psycopg2-binary==2.9.9
+dj-database-url==2.1.0
+
+# Supabase
+supabase==2.3.4
+postgrest==0.13.2
+
+# Machine Learning - PyTorch
+torch==2.1.0
+torchvision==0.16.0
+timm==1.0.20
+numpy==1.24.3
+Pillow==10.2.0
+opencv-python==4.9.0.80
+scikit-learn==1.4.0
+
+# Image Processing
+python-magic==0.4.27
+
+# PDF Generation
+reportlab==4.0.9
+weasyprint==60.2
+
+# Forms & Validation
+django-crispy-forms==2.1
+crispy-bootstrap5==0.7
+
+# Authentication
+# django-allauth==0.63.3  # Removed - not used in project
+PyJWT==2.8.0
+
+# API & Serialization
+djangorestframework==3.14.0
+
+# Static Files & Storage
+whitenoise==6.6.0
+boto3==1.34.34
+
+# Utilities
+python-dateutil==2.8.2
+pytz==2024.1
+
+# Development
+django-debug-toolbar==4.3.0
+django-extensions==3.2.3
+
+# Testing
+pytest==8.0.0
+pytest-django==4.7.0
+factory-boy==3.3.0
+
+# Security
+django-cors-headers==4.3.1
+django-csp==3.8
+
+# Monitoring & Logging
+sentry-sdk==1.40.0
+
+# Charts & Visualization
+plotly==5.18.0
+pandas==2.2.0
+
+# Email
+django-ses==3.5.2
+
+# Celery (for async tasks)
+celery==5.3.6
+redis==5.0.1
+django-celery-beat==2.5.0
+
+# Environment
+python-dotenv==1.0.1